--- conflicted
+++ resolved
@@ -42,13 +42,9 @@
   line-column: ^1.0.2
   minimatch: ^5.1.0
   npm-run-all: ^4.1.5
-<<<<<<< HEAD
-  postcss: ^8.4.14
+  postcss: ^8.4.17
   postcss-import: ^15.0.0
   postcss-load-config: ^4.0.1
-=======
-  postcss: ^8.4.17
->>>>>>> d89cf8b0
   postcss-modules: ^4.3.1
   postcss-selector-parser: ^6.0.10
   postcss-simple-vars: ^7.0.0
@@ -69,14 +65,9 @@
   glob: 8.0.3
   import-meta-resolve: 2.1.0
   minimatch: 5.1.0
-<<<<<<< HEAD
-  postcss: 8.4.14
-  postcss-load-config: 4.0.1_562fayt54z7o7yhgctvcv5f7zq_postcss@8.4.14
-  postcss-modules: 4.3.1_postcss@8.4.14
-=======
   postcss: 8.4.17
+  postcss-load-config: 4.0.1_562fayt54z7o7yhgctvcv5f7zq_postcss@8.4.17
   postcss-modules: 4.3.1_postcss@8.4.17
->>>>>>> d89cf8b0
   postcss-selector-parser: 6.0.10
   postcss-value-parser: 4.2.0
   source-map: 0.7.4
@@ -111,8 +102,8 @@
   less: 4.1.3
   line-column: 1.0.2
   npm-run-all: 4.1.5
-  postcss-import: 15.0.0_postcss@8.4.14
-  postcss-simple-vars: 7.0.0_postcss@8.4.14
+  postcss-import: 15.0.0_postcss@8.4.17
+  postcss-simple-vars: 7.0.0_postcss@8.4.17
   prettier: 2.7.1
   sass: 1.54.3
   tsc-watch: 5.0.3_typescript@4.7.4
@@ -3559,20 +3550,19 @@
       find-up: 4.1.0
     dev: true
 
-<<<<<<< HEAD
-  /postcss-import/15.0.0_postcss@8.4.14:
+  /postcss-import/15.0.0_postcss@8.4.17:
     resolution: {integrity: sha512-Y20shPQ07RitgBGv2zvkEAu9bqvrD77C9axhj/aA1BQj4czape2MdClCExvB27EwYEJdGgKZBpKanb0t1rK2Kg==}
     engines: {node: '>=14.0.0'}
     peerDependencies:
       postcss: ^8.0.0
     dependencies:
-      postcss: 8.4.14
+      postcss: 8.4.17
       postcss-value-parser: 4.2.0
       read-cache: 1.0.0
       resolve: 1.22.1
     dev: true
 
-  /postcss-load-config/4.0.1_562fayt54z7o7yhgctvcv5f7zq_postcss@8.4.14:
+  /postcss-load-config/4.0.1_562fayt54z7o7yhgctvcv5f7zq_postcss@8.4.17:
     resolution: {integrity: sha512-vEJIc8RdiBRu3oRAI0ymerOn+7rPuMvRXslTvZUKZonDHFIczxztIyJ1urxM1x9JXEikvpWWTUUqal5j/8QgvA==}
     engines: {node: '>= 14'}
     peerDependencies:
@@ -3585,15 +3575,12 @@
         optional: true
     dependencies:
       lilconfig: 2.0.6
-      postcss: 8.4.14
+      postcss: 8.4.17
       yaml: 2.1.1
     dev: false
     patched: true
 
-  /postcss-modules-extract-imports/3.0.0_postcss@8.4.14:
-=======
   /postcss-modules-extract-imports/3.0.0_postcss@8.4.17:
->>>>>>> d89cf8b0
     resolution: {integrity: sha512-bdHleFnP3kZ4NYDhuGlVK+CMrQ/pqUm8bx/oGL93K6gVwiclvX5x0n76fYMKuIGKzlABOy13zsvqjb0f92TEXw==}
     engines: {node: ^10 || ^12 || >= 14}
     peerDependencies:
@@ -3658,13 +3645,13 @@
       util-deprecate: 1.0.2
     dev: false
 
-  /postcss-simple-vars/7.0.0_postcss@8.4.14:
+  /postcss-simple-vars/7.0.0_postcss@8.4.17:
     resolution: {integrity: sha512-SPSkKQK7mKjD/tqcTbZkDi3KP+C/cTGXnKQmSt3AisJtnZE6ZxHEUoOGRfpV0B5dW1Y36EETfRHx10WLHpXThA==}
     engines: {node: '>=14.0'}
     peerDependencies:
       postcss: ^8.2.1
     dependencies:
-      postcss: 8.4.14
+      postcss: 8.4.17
     dev: true
 
   /postcss-value-parser/4.2.0:
