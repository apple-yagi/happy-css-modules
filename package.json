--- conflicted
+++ resolved
@@ -47,12 +47,8 @@
     "glob": "^8.0.3",
     "import-meta-resolve": "^2.1.0",
     "minimatch": "^5.1.0",
-<<<<<<< HEAD
-    "postcss": "^8.4.14",
+    "postcss": "^8.4.17",
     "postcss-load-config": "^4.0.1",
-=======
-    "postcss": "^8.4.17",
->>>>>>> d89cf8b0
     "postcss-modules": "^4.3.1",
     "postcss-selector-parser": "^6.0.10",
     "postcss-value-parser": "^4.2.0",
